[package]
name = "app"
version = "0.1.0"
description = "A Tauri App"
authors = ["you"]
license = ""
repository = ""
edition = "2021"
rust-version = "1.77.2"

# See more keys and their definitions at https://doc.rust-lang.org/cargo/reference/manifest.html

[lib]
name = "app_lib"
crate-type = ["staticlib", "cdylib", "rlib"]

[build-dependencies]
tauri-build = { version = "2.0.1", features = [] }

[dependencies]
serde_json = "1.0"
serde = { version = "1.0", features = ["derive"] }
log = "0.4"
tauri = { version = "2.1.1", features = [] }
tauri-plugin-log = "2.0.0-rc"
tauri-plugin-sql = { version = "2", features = ["sqlite"] }
rusqlite = { version = "0.32.0", features = ["bundled"] }
<<<<<<< HEAD
tokio = { version = "1", features = ["full"] }
tokio-tungstenite = "0.21"
futures-util = "0.3"
chrono = { version = "0.4", features = ["serde"] }
rand = "0.8"
=======
pyo3 = { version = "0.18", features = ["auto-initialize"] }
>>>>>>> afddb634
<|MERGE_RESOLUTION|>--- conflicted
+++ resolved
@@ -25,12 +25,9 @@
 tauri-plugin-log = "2.0.0-rc"
 tauri-plugin-sql = { version = "2", features = ["sqlite"] }
 rusqlite = { version = "0.32.0", features = ["bundled"] }
-<<<<<<< HEAD
 tokio = { version = "1", features = ["full"] }
 tokio-tungstenite = "0.21"
 futures-util = "0.3"
 chrono = { version = "0.4", features = ["serde"] }
 rand = "0.8"
-=======
-pyo3 = { version = "0.18", features = ["auto-initialize"] }
->>>>>>> afddb634
+pyo3 = { version = "0.18", features = ["auto-initialize"] }
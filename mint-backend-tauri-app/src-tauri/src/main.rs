--- conflicted
+++ resolved
@@ -5,149 +5,11 @@
 use tauri::State;
 use std::sync::Mutex;
 use db::{initialize_connection, AppState, initialize_db, add_user, get_users, add_time_series_data, get_time_series_data};
-<<<<<<< HEAD
-use tokio::net::TcpListener;
-use tokio_tungstenite::{accept_async, tungstenite::protocol::Message};
-use futures_util::{SinkExt, StreamExt};
-use serde_json::json;
-use std::time::Duration;
-use std::sync::Arc;
-use tokio::sync::Mutex as AsyncMutex;
-use rand::Rng;
-use chrono::Utc;
-=======
-use pyo3::types::PyModule;
-use std::fs;
-use std::env;
-use pyo3::prelude::*;
-use pyo3::types::PyTuple;
->>>>>>> afddb634
 
 #[tauri::command]
 fn greet(name: &str) -> String {
     println!("inside rust code");
     format!("hello {}!", name)
-}
-
-<<<<<<< HEAD
-/// TODO: implement the actual logic to select a model.
-#[tauri::command]
-async fn select_model(filter: String, model_type: String) -> Result<String, String> {
-    // TODO: add logic based on `filter` and `model_type`
-    Ok(format!("Selected model with filter '{}' and type '{}'", filter, model_type))
-}
-
-/// function to simulate processed EEG data with random values.
-fn simulate_eeg_data() -> String {
-    let mut rng = rand::thread_rng();
-    let data = vec![
-        json!({"timestamp": Utc::now().timestamp_millis(), "channel": "1", "value": rng.gen_range(10.0..20.0)}),
-        json!({"timestamp": Utc::now().timestamp_millis(), "channel": "2", "value": rng.gen_range(10.0..20.0)}),
-        json!({"timestamp": Utc::now().timestamp_millis(), "channel": "3", "value": rng.gen_range(10.0..20.0)}),
-    ];
-    serde_json::to_string(&data).unwrap()
-}
-
-/// Function to start the WebSocket server.
-async fn start_websocket_server() {
-    let listener = TcpListener::bind("127.0.0.1:9000").await.unwrap();
-    println!("WebSocket server listening on ws://127.0.0.1:9000");
-
-    while let Ok((stream, addr)) = listener.accept().await {
-        tauri::async_runtime::spawn(async move {
-            let ws_stream = accept_async(stream).await.expect("Failed to accept");
-            println!("New WebSocket connection from {}", addr);
-
-            let (write, mut read) = ws_stream.split();
-            let write = Arc::new(AsyncMutex::new(write));
-
-            // Handle incoming WebSocket messages.
-            while let Some(message) = read.next().await {
-                match message {
-                    Ok(msg) if msg.is_text() => {
-                        let text = msg.to_text().unwrap();
-                        println!("Received request: {}", text);
-                        
-                        if text == "get_eeg" {
-                            // Spawn a task that sends EEG data every second.
-                            let write_clone = Arc::clone(&write);
-                            tokio::spawn(async move {
-                                let mut interval = tokio::time::interval(Duration::from_millis(10));
-                                loop {
-                                    interval.tick().await;
-                                    let eeg_data = simulate_eeg_data();
-                                    if let Err(e) = write_clone.lock().await.send(Message::Text(eeg_data)).await {
-                                        println!("Error sending EEG data: {}", e);
-                                        break;
-                                    }
-                                }
-                            });
-                        } else if text == "get_model" {
-                            // Keep existing behavior for get_model if needed.
-                            let result = select_model("default_filter".to_string(), "default_type".to_string()).await;
-                            let response = match result {
-                                Ok(val) => val,
-                                Err(e) => format!("Error: {}", e),
-                            };
-                            if let Err(e) = write.lock().await.send(Message::Text(response)).await {
-                                println!("Error sending get_model response: {}", e);
-                            }
-                        } else {
-                            // For now send invalid command but we need to discuss potential commands for users.
-                            if let Err(e) = write.lock().await.send(Message::Text("Invalid command".into())).await {
-                                println!("Error sending invalid command response: {}", e);
-                            }
-                        }
-                    }
-                    Ok(_) => {  
-                        if let Err(e) = write.lock().await.send(Message::Text("Invalid command".into())).await {
-                            println!("Error sending invalid command response: {}", e);
-                        }
-                    },
-                    Err(e) => {
-                        println!("Error receiving message: {}", e);
-                        break;
-                    }
-                }
-            }
-        });
-    }
-=======
-#[tauri::command]
-fn run_python_script() {
-    println!("inside rust code");
-    let current_dir = env::current_dir().expect("Failed to get current directory");
-    println!("Current directory: {:?}", current_dir);
-
-    // Initialize the Python interpreter
-    Python::with_gil(|py| {
-        // Read the Python script as a string
-        let script = fs::read_to_string("scripts/hello.py")
-            .expect("Failed to read Python script");
-
-        // Compile the Python script into a module
-        let module = PyModule::from_code(py, &script, "hello.py", "hello")
-            .expect("Failed to create Python module");
-
-        let greet_func = module.getattr("test")
-            .expect("Failed to get 'test' function")
-            .to_object(py);
-
-        // Define the arguments to pass to the 'test' function
-        let args = PyTuple::new(py, &[20, 30]);
-
-        // Call the 'test' function with the arguments
-        let result = greet_func.call1(py, args)
-            .expect("Failed to call 'test' function");
-
-        // Extract the result as a Rust string
-        let result_str: String = result.extract(py)
-            .expect("Failed to extract result as String");
-
-        // Print the result
-        println!("Result from Python: {}", result_str);
-    });
->>>>>>> afddb634
 }
 
 fn main() {
@@ -156,23 +18,7 @@
         .manage(AppState {
             conn: Mutex::new(conn),
         })
-<<<<<<< HEAD
-        .invoke_handler(tauri::generate_handler![
-            greet, 
-            initialize_db, 
-            add_user, 
-            get_users, 
-            add_time_series_data, 
-            get_time_series_data, 
-            select_model
-        ])
-        .setup(|_app| {
-            tauri::async_runtime::spawn(start_websocket_server());
-            Ok(())
-        })
-=======
-        .invoke_handler(tauri::generate_handler![greet, initialize_db, add_user, get_users, add_time_series_data, get_time_series_data, run_python_script])
->>>>>>> afddb634
+        .invoke_handler(tauri::generate_handler![greet, initialize_db, add_user, get_users, add_time_series_data, get_time_series_data])
         .run(tauri::generate_context!())
         .expect("error while running tauri application");
 }
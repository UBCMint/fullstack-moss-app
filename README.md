--- conflicted
+++ resolved
@@ -71,7 +71,6 @@
     ```
     sqlx migrate run
     ```
-<<<<<<< HEAD
 
     **if migrations already exist and need to reset migrations**
         - run the database and connect to it
@@ -87,12 +86,7 @@
         sqlx migrate run
         ```
 
-6. cd to shared-logic folder:
-    ```
-    cd shared-logic
-=======
 6. Generate sqlx-data.json schema snapshot:
->>>>>>> 666ccdd1
     ```
     cargo sqlx prepare --workspace
     ```

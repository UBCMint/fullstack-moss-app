--- conflicted
+++ resolved
@@ -87,11 +87,10 @@
         ```
 
 6. Generate sqlx-data.json schema snapshot:
-<<<<<<< HEAD
     ```
     cd shared-logic
-=======
->>>>>>> bff1cc02
+    ```
+7. Generate sqlx-data.json schema snapshot:
     ```
     cargo sqlx prepare --workspace
     ```
@@ -140,7 +139,6 @@
 - To start server (still in mint-backend-tauri-app directory):
     ```sh
     npm run tauri dev
-<<<<<<< HEAD
     ```
 ---
 
@@ -174,7 +172,4 @@
 ## Docker Setup:
 - Todo!
 - Created a docker file for frontend so far, still need to dockerize backend and database.
-- Eventually, will just need to run `docker-compose up --build` to run whole full stack application
-=======
-    ```
->>>>>>> bff1cc02
+- Eventually, will just need to run `docker-compose up --build` to run whole full stack application
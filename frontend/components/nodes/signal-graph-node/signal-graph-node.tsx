--- conflicted
+++ resolved
@@ -1,12 +1,6 @@
 import { Card } from '@/components/ui/card';
-<<<<<<< HEAD
-import { getIncomers, Handle, Node, Position, useReactFlow } from '@xyflow/react';
-import { useState } from 'react';
-import { useGlobalContext } from '@/context/GlobalContext';
-=======
 import { Handle, Position, useReactFlow } from '@xyflow/react';
 import SignalGraphPreview from './signal-graph-preview';
->>>>>>> 1fb045ad
 import useWebsocket from '@/hooks/useWebsocket';
 
 import {
